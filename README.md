--- conflicted
+++ resolved
@@ -2,46 +2,25 @@
 
 A decentralized platform combining AI model marketplace, domain management, and RPC services with community governance features.
 
-## Features
+## Components
 
-<<<<<<< HEAD
 - Smart Contracts
   - JoyToken (ERC20): Platform token for payments and staking
-  - JSC (Joy Sovereign Coin): Privacy-focused implementation for confidential transactions
-  - JSCBridge: Bridge between JoyToken and JSC for privacy features
   - ProofOfInference: Validates model execution with zero-knowledge proofs
   - ProofOfUse: Tracks model usage and rewards
   - NodeCoordinator: Manages edge computing nodes
   - ModelMarketplace: Marketplace for AI models
   - ZKVerifier: Verifies zero-knowledge proofs
-=======
-- **AI Model Marketplace**: Buy, sell, and execute AI models with secure inference
-- **Model Fusion Engine**: Combine complementary AI models to create powerful composite systems
-- **Domain Name Registration**: Community-owned TLDs and domain management
-- **Multi-chain RPC Support**: Decentralized RPC services with SovereignRPC
-- **Token Staking**: Earn rewards through JoyToken staking
-- **Community Governance**: DAO-based governance for domains and platform features
-- **Decentralized Architecture**: P2P network with IPFS storage and blockchain integration
->>>>>>> beeec82b
 
-## Architecture Overview
+- Python Components
+  - EdgeNode: Edge computing node implementation
+  - InferenceNode: Base class for model execution
+  - ModelMarketplace: Client for model marketplace
+  - ZKProver: Generates zero-knowledge proofs
 
-JoyNet is built on a fully decentralized architecture with the following components:
+## Setup
 
-- **P2P Network Layer**: libp2p for peer-to-peer communication
-- **Storage Layer**: IPFS for decentralized model and data storage
-- **Consensus Layer**: Smart contract-based consensus with SovereignRPC
-- **Frontend**: Unified TypeScript/React frontend with Web3 integration
-
-## Setup Instructions
-
-1. Clone the repository:
-```bash
-git clone <repository-url>
-cd joynet
-```
-
-2. Install dependencies:
+1. Install dependencies:
 ```bash
 pip install -r requirements.txt
 cd unified-frontend
@@ -76,93 +55,21 @@
 npx hardhat run scripts/deploy.js --network <your-network>
 ```
 
-2. Update contract addresses in your environment configuration.
+2. Execute inference:
+```python
+from src.inference_node import InferenceNode
 
-## Directory Structure
-
-```
-/
-├── unified-frontend/    # Main TypeScript/React frontend application
-│   ├── components/      # React components
-│   ├── pages/           # Next.js pages
-│   ├── utils/           # Utility functions including Web3 integration
-│   └── hooks/           # React hooks for blockchain interaction
-├── contracts/           # Smart contracts and deployment scripts
-├── src/                 # Backend services and P2P network
-│   ├── p2p/             # P2P networking components
-│   ├── middleware/      # API middleware
-│   ├── services/        # Core services
-│   └── utils/           # Utility functions
-├── deployment/          # Deployment configurations and scripts
-├── config/              # Configuration files
-├── models/             # AI model definitions and configurations
-├── scripts/            # Utility scripts
-└── smart-contracts/    # Additional smart contract implementations
-```
-
-<<<<<<< HEAD
-3. Use JSC for private transactions:
-```python
-from src.jsc_bridge import JSCBridge
-
-# Convert JoyTokens to JSC
-bridge = JSCBridge(bridge_address)
-bridge.deposit_joy(amount, jsc_address)
-
-# Convert JSC back to JoyTokens
-bridge.withdraw_jsc(amount, joy_address, jsc_tx_hash)
+node = InferenceNode(private_key, contract_address)
+result = node.execute_inference(model_id, input_data)
 ```
 
 ## Development
-=======
-## Key Components
->>>>>>> beeec82b
 
-### Smart Contracts
-- **ModelMarketplace**: Handles model registration, purchases, and royalties
-- **ModelFusionContract**: Manages composite AI models and royalty distribution
-- **PermaNetDomainRegistry**: Manages domain registration and ownership
-- **SovereignRPC**: Decentralized RPC node management
-- **JoyToken**: Platform utility token with staking functionality
+Run tests:
+```bash
+pytest tests/
+```
 
-### P2P Network
-- Decentralized node discovery and communication
-- Secure model inference with proof validation
-- IPFS integration for content-addressed storage
-
-### Frontend
-- Web3 wallet integration
-- Model marketplace UI
-- Model Fusion Engine interface
-- Domain management interface
-- Staking and governance features
-
-## Model Fusion Engine
-
-The Model Fusion Engine enables developers to combine complementary AI systems to create powerful composite models:
-
-- **Discover Compatible Models**: AI-powered recommendation system identifies complementary models
-- **Configure Connection Points**: Define how models interact with automated compatibility checking
-- **Test Combined Performance**: Evaluate fused models against benchmarks
-- **Deploy as New Entity**: Launch composite models with proper attribution and royalty distribution
-
-## Production Readiness
-
-The platform includes:
-- Security measures with proper authentication and authorization
-- Performance optimizations for sub-100ms latency
-- Decentralized monitoring and observability setup
-- High availability through peer redundancy
-- Fully decentralized deployment with no centralized dependencies
-
-## Documentation
-
-- [ARCHITECTURE.md](ARCHITECTURE.md) - Detailed architecture documentation
-- [DEVELOPMENT.md](DEVELOPMENT.md) - Development guidelines and best practices
-
-## Contributing
-
-<<<<<<< HEAD
 ## Architecture
 
 1. Model Registration
@@ -179,26 +86,9 @@
    - Results are validated by PoI system
    
 4. Payments and Rewards
-   - Users can pay in JOY tokens or JSC for inference
-   - JSC provides privacy for sensitive transactions
+   - Users pay in JOY tokens for inference
    - Node operators earn from execution fees
    - Model owners earn from usage fees
-   - Bridge enables seamless conversion between JOY and JSC
-
-## Privacy Features
-
-The JSC (Joy Sovereign Coin) integration provides:
-- Confidential transactions
-- Ring signatures for transaction privacy
-- Stealth addresses
-- Optional transparency through the bridge
-=======
-1. Fork the repository
-2. Create your feature branch (`git checkout -b feature/amazing-feature`)
-3. Commit your changes (`git commit -m 'Add some amazing feature'`)
-4. Push to the branch (`git push origin feature/amazing-feature`)
-5. Open a Pull Request
->>>>>>> beeec82b
 
 ## License
 
